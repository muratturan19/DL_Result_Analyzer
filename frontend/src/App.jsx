--- conflicted
+++ resolved
@@ -324,10 +324,7 @@
     }
 
     setError(null);
-<<<<<<< HEAD
     setResult(null);
-=======
->>>>>>> 2a23d5b6
     setIsRunning(true);
 
     const formData = new FormData();
@@ -350,15 +347,12 @@
       setResult(payload);
     } catch (err) {
       console.error('Threshold optimization failed:', err);
-<<<<<<< HEAD
       setResult(null);
       setError(
         err.message ||
           'Optimizasyon sırasında hata oluştu. Backend şu anda gerçek YOLO değerlendirmesi sunmuyor olabilir.'
       );
-=======
       setError(err.message || 'Optimizasyon sırasında hata oluştu.');
->>>>>>> 2a23d5b6
     } finally {
       setIsRunning(false);
     }
